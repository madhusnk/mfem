// Copyright (c) 2010, Lawrence Livermore National Security, LLC. Produced at
// the Lawrence Livermore National Laboratory. LLNL-CODE-443211. All Rights
// reserved. See file COPYRIGHT for details.
//
// This file is part of the MFEM library. For more information and source code
// availability see http://mfem.org.
//
// MFEM is free software; you can redistribute it and/or modify it under the
// terms of the GNU Lesser General Public License (as published by the Free
// Software Foundation) version 2.1 dated February 1999.

#ifndef MFEM_MEM_MANAGER_HPP
#define MFEM_MEM_MANAGER_HPP

#include "globals.hpp"
#include "error.hpp"
#include <cstring> // std::memcpy
#include <type_traits> // std::is_const

namespace mfem
{

// Implementation of MFEM's lightweight device/host memory manager designed to
// work seamlessly with the OCCA, RAJA, and other kernels supported by MFEM.

/// Memory types supported by MFEM.
enum class MemoryType
{
   HOST,           ///< Host memory; using new[] and delete[]
   HOST_32,        ///< Host memory; aligned at 32 bytes
   HOST_64,        ///< Host memory; aligned at 64 bytes
   HOST_DEBUG,     ///< Host memory; protected while in device mode
   HOST_UMPIRE,    ///< Host memory; using Umpire
   HOST_MANAGED,   ///< Host memory; using *MallocManaged, *Free
   DEVICE,         ///< Device memory; using *Malloc, *Free
   DEVICE_DEBUG,   ///< Device memory; protected while in host mode
   DEVICE_UMPIRE,  ///< Device memory; using Umpire
   DEVICE_MANAGED, ///< Device memory; using D2D copies only
   SIZE            ///< Number of host and device memory types
};

/// Size of the memory types, the host and device ones.
constexpr int MemoryTypeSize = static_cast<int>(MemoryType::SIZE);
constexpr int HostMemoryTypeSize = static_cast<int>(MemoryType::DEVICE);
constexpr int DeviceMemoryTypeSize = MemoryTypeSize - HostMemoryTypeSize;

/// Memory type names, used during Device:: configuration.
extern const char *MemoryTypeName[MemoryTypeSize];

/// Pre & post increment operators for the MemoryType.
inline MemoryType& operator++(MemoryType &mt)
{ return mt = static_cast<MemoryType>(static_cast<int>(mt) + 1); }

inline MemoryType& operator--(MemoryType &mt)
{ return mt = static_cast<MemoryType>(static_cast<int>(mt) - 1); }

inline MemoryType& operator++(MemoryType &mt,int)
{ return mt = static_cast<MemoryType>(static_cast<int>(mt) + 1); }

inline MemoryType& operator--(MemoryType &mt,int)
{ return mt = static_cast<MemoryType>(static_cast<int>(mt) - 1); }


/// Memory classes identify sets of memory types.
/** This type is used by kernels that can work with multiple MemoryType%s.
 *  For example, kernels that can use DEVICE or MANAGED memory types should
 *  use MemoryClass::DEVICE for their inputs. */
enum class MemoryClass
{
   HOST,    ///< Memory types: { HOST, HOST_32, HOST_64, MANAGED }
   HOST_32, ///< Memory types: { HOST_32, HOST_64 }
   HOST_64, ///< Memory types: { HOST_64 }
   DEVICE,  ///< Memory types: { DEVICE, MANAGED }
   MANAGED  ///< Memory types: { MANAGED }
};

/// Return true if the given memory type is in MemoryClass::HOST.
inline bool IsHostMemory(MemoryType mt) { return mt < MemoryType::DEVICE; }

/// Return true if the given host memory type needs to be registered.
inline bool IsHostRegisteredMemory(MemoryType mt)
{
   return mt == MemoryType::HOST_DEBUG  ||
          mt == MemoryType::HOST_UMPIRE ||
          mt == MemoryType::HOST_MANAGED;
}

/// Return a suitable MemoryType for a given MemoryClass.
MemoryType GetMemoryType(MemoryClass mc);

/// Return a suitable MemoryClass from a pair of MemoryClass%es.
/** Note: this operation is commutative, i.e. a*b = b*a, associative, i.e.
    (a*b)*c = a*(b*c), and has an identity element: MemoryClass::HOST.

    Currently, the operation is defined as a*b := max(a,b) where the max
    operation is based on the enumeration ordering:

    HOST < HOST_32 < HOST_64 < DEVICE < MANAGED. */
MemoryClass operator*(MemoryClass mc1, MemoryClass mc2);

/// Class used by MFEM to store pointers to host and/or device memory.
/** The template class parameter, T, must be a plain-old-data (POD) type.

    In many respects this class behaves like a pointer:
    * When destroyed, a Memory object does NOT automatically delete any
      allocated memory.
    * Only the method Delete() will deallocate a Memory object.
    * Other methods that modify the object (e.g. New(), Wrap(), etc) will simply
      overwrite the old contents.
    * One difference with a pointer is that a const Memory object does not allow
      modification of the content (unlike e.g. a const pointer).

    A Memory object stores up to two different pointers: one host pointer (with
    MemoryType from MemoryClass::HOST) and one device pointer (currently one of
    MemoryType: DEVICE, DEVICE_UMPIRE, DEVICE_UVM or DEVICE_DEBUG).

    A Memory object can hold (wrap) an externally allocated pointer with any
    given MemoryType.

    Access to the content of the Memory object can be requested with any given
    MemoryClass through the methods ReadWrite(), Read(), and Write().
    Requesting such access may result in additional (internally handled)
    memory allocation and/or memory copy.
    * When ReadWrite() is called, the returned pointer becomes the only
      valid pointer.
    * When Read() is called, the returned pointer becomes valid, however
      the other pointer (host or device) may remain valid as well.
    * When Write() is called, the returned pointer becomes the only valid
      pointer, however, unlike ReadWrite(), no memory copy will be performed.

    The host memory (pointer from MemoryClass::HOST) can be accessed through the
    inline methods: `operator[]()`, `operator*()`, the implicit conversion
    functions `operator T*()`, `operator const T*()`, and the explicit
    conversion template functions `operator U*()`,  `operator const U*()` (with
    any suitable type U). In certain cases, using these methods may have
    undefined behavior, e.g. if the host pointer is not currently valid. */
template <typename T>
class Memory
{
protected:
   friend class MemoryManager;
   friend void MemoryPrintFlags(unsigned flags);

   enum FlagMask: unsigned long
   {
      REGISTERED    = 1 << 0, ///< The host pointer is registered with the MemoryManager
      OWNS_HOST     = 1 << 1, ///< The host pointer will be deleted by Delete()
      OWNS_DEVICE   = 1 << 2, ///< The device pointer will be deleted by Delete()
      OWNS_INTERNAL = 1 << 3, ///< Ownership flag for internal Memory data
      VALID_HOST    = 1 << 4, ///< Host pointer is valid
      VALID_DEVICE  = 1 << 5, ///< Device pointer is valid
      USE_DEVICE    = 1 << 6, ///< Internal device flag, see e.g. Vector::UseDevice()
      ALIAS         = 1 << 7  ///< Pointer is an alias
   };

   /// Pointer to host memory. Not owned.
   /** When the pointer is not registered with the MemoryManager, this pointer
       has type MemoryType::HOST. When the pointer is registered, it can be any
       type from MemoryClass::HOST. */
   T *h_ptr;
   int capacity;
   MemoryType h_mt; // host memory type
   mutable unsigned flags;
   // 'flags' is mutable so that it can be modified in Set{Host,Device}PtrOwner,
   // Copy{From,To}, {ReadWrite,Read,Write}.

public:
   /// Default constructor: no initialization.
   Memory() { }

   /// Copy constructor: default.
   Memory(const Memory &orig) = default;

   /// Move constructor: default.
   Memory(Memory &&orig) = default;

   /// Copy-assignment operator: default.
   Memory &operator=(const Memory &orig) = default;

   /// Move-assignment operator: default.
   Memory &operator=(Memory &&orig) = default;

   /// Allocate host memory for @a size entries.
   explicit Memory(int size) { New(size); }

   /** @brief Allocate memory for @a size entries with the given MemoryType
       @a mt. */
   /** The newly allocated memory is not initialized, however the given
       MemoryType is still set as valid. */
   Memory(int size, MemoryType mt) { New(size, mt); }

   /** @brief Wrap an externally allocated host pointer, @a ptr with type
       MemoryType::HOST. */
   /** The parameter @a own determines whether @a ptr will be deleted (using
       operator delete[]) when the method Delete() is called. */
   explicit Memory(T *ptr, int size, bool own) { Wrap(ptr, size, own); }

   /// Wrap an externally allocated pointer, @a ptr, of the given MemoryType.
   /** The new memory object will have the given MemoryType set as valid.

       The given @a ptr must be allocated appropriately for the given
       MemoryType.

       The parameter @a own determines whether @a ptr will be deleted when the
       method Delete() is called. */
   Memory(T *ptr, int size, MemoryType mt, bool own)
   { Wrap(ptr, size, mt, own); }

   /** @brief Alias constructor. Create a Memory object that points inside the
       Memory object @a base. */
   /** The new Memory object uses the same MemoryType(s) as @a base. */
   Memory(const Memory &base, int offset, int size)
   { MakeAlias(base, offset, size); }

   /// Destructor: default.
   /** @note The destructor will NOT delete the current memory. */
   ~Memory() = default;

   /** @brief Return true if the host pointer is owned. Ownership indicates
       whether the pointer will be deleted by the method Delete(). */
   bool OwnsHostPtr() const { return flags & OWNS_HOST; }

   /** @brief Set/clear the ownership flag for the host pointer. Ownership
       indicates whether the pointer will be deleted by the method Delete(). */
   void SetHostPtrOwner(bool own) const
   { flags = own ? (flags | OWNS_HOST) : (flags & ~OWNS_HOST); }

   /** @brief Return true if the device pointer is owned. Ownership indicates
       whether the pointer will be deleted by the method Delete(). */
   bool OwnsDevicePtr() const { return flags & OWNS_DEVICE; }

   /** @brief Set/clear the ownership flag for the device pointer. Ownership
       indicates whether the pointer will be deleted by the method Delete(). */
   void SetDevicePtrOwner(bool own) const
   { flags = own ? (flags | OWNS_DEVICE) : (flags & ~OWNS_DEVICE); }

   /** @brief Clear the ownership flags for the host and device pointers, as
       well as any internal data allocated by the Memory object. */
   void ClearOwnerFlags() const
   { flags = flags & ~(OWNS_HOST | OWNS_DEVICE | OWNS_INTERNAL); }

   /// Read the internal device flag.
   bool UseDevice() const { return flags & USE_DEVICE; }

   /// Set the internal device flag.
   void UseDevice(bool use_dev) const
   { flags = use_dev ? (flags | USE_DEVICE) : (flags & ~USE_DEVICE); }

   /// Return the size of the allocated memory.
   int Capacity() const { return capacity; }

   /// Reset the memory to be empty, ensuring that Delete() will be a no-op.
   /** This is the Memory class equivalent to setting a pointer to NULL, see
       Empty().

       @note The current memory is NOT deleted by this method. */
   void Reset();

   /// Reset the memory and set the memory type.
   void Reset(MemoryType mt);

   /// Return true if the Memory object is empty, see Reset().
   /** Default-constructed objects are uninitialized, so they are not guaranteed
       to be empty. */
   bool Empty() const { return h_ptr == NULL; }

   /// Allocate host memory for @a size entries with type MemoryType::HOST.
   /** @note The current memory is NOT deleted by this method. */
   inline void New(int size);

   /// Allocate memory for @a size entries with the given MemoryType.
   /** The newly allocated memory is not initialized, however the given
       MemoryType is still set as valid.

       @note The current memory is NOT deleted by this method. */
   inline void New(int size, MemoryType mt);

   /** @brief Wrap an externally allocated host pointer, @a ptr with type
       MemoryType::HOST. */
   /** The parameter @a own determines whether @a ptr will be deleted (using
       operator delete[]) when the method Delete() is called.

       @note The current memory is NOT deleted by this method. */
   inline void Wrap(T *ptr, int size, bool own);

   /// Wrap an externally allocated pointer, @a ptr, of the given MemoryType.
   /** The new memory object will have the given MemoryType set as valid.

       The given @a ptr must be allocated appropriately for the given
       MemoryType.

       The parameter @a own determines whether @a ptr will be deleted when the
       method Delete() is called.

       @note The current memory is NOT deleted by this method. */
   inline void Wrap(T *ptr, int size, MemoryType mt, bool own);

   /// Create a memory object that points inside the memory object @a base.
   /** The new Memory object uses the same MemoryType(s) as @a base.

       @note The current memory is NOT deleted by this method. */
   inline void MakeAlias(const Memory &base, int offset, int size);

   /// Delete the owned pointers. The Memory is not reset by this method.
   inline void Delete();

   /// Array subscript operator for host memory.
   inline T &operator[](int idx);

   /// Array subscript operator for host memory, const version.
   inline const T &operator[](int idx) const;

   /// Direct access to the host memory as T* (implicit conversion).
   /** When the type T is const-qualified, this method can be used only if the
       host pointer is currently valid (the device pointer may be valid or
       invalid).

       When the type T is not const-qualified, this method can be used only if
       the host pointer is the only valid pointer.

       When the Memory is empty, this method can be used and it returns NULL. */
   inline operator T*();

   /// Direct access to the host memory as const T* (implicit conversion).
   /** This method can be used only if the host pointer is currently valid (the
       device pointer may be valid or invalid).

       When the Memory is empty, this method can be used and it returns NULL. */
   inline operator const T*() const;

   /// Direct access to the host memory via explicit typecast.
   /** A pointer to type T must be reinterpret_cast-able to a pointer to type U.
       In particular, this method cannot be used to cast away const-ness from
       the base type T.

       When the type U is const-qualified, this method can be used only if the
       host pointer is currently valid (the device pointer may be valid or
       invalid).

       When the type U is not const-qualified, this method can be used only if
       the host pointer is the only valid pointer.

       When the Memory is empty, this method can be used and it returns NULL. */
   template <typename U>
   inline explicit operator U*();

   /// Direct access to the host memory via explicit typecast, const version.
   /** A pointer to type T must be reinterpret_cast-able to a pointer to type
       const U.

       This method can be used only if the host pointer is currently valid (the
       device pointer may be valid or invalid).

       When the Memory is empty, this method can be used and it returns NULL. */
   template <typename U>
   inline explicit operator const U*() const;

   /// Get read-write access to the memory with the given MemoryClass.
   /** If only read or only write access is needed, then the methods
       Read() or Write() should be used instead of this method.

       The parameter @a size must not exceed the Capacity(). */
   inline T *ReadWrite(MemoryClass mc, int size);

   /// Get read-only access to the memory with the given MemoryClass.
   /** The parameter @a size must not exceed the Capacity(). */
   inline const T *Read(MemoryClass mc, int size) const;

   /// Get write-only access to the memory with the given MemoryClass.
   /** The parameter @a size must not exceed the Capacity().

       The contents of the returned pointer is undefined, unless it was
       validated by a previous call to Read() or ReadWrite() with
       the same MemoryClass. */
   inline T *Write(MemoryClass mc, int size);

   /// Copy the host/device pointer validity flags from @a other to @a *this.
   /** This method synchronizes the pointer validity flags of two Memory objects
       that use the same host/device pointers, or when @a *this is an alias
       (sub-Memory) of @a other. Typically, this method should be called after
       @a other is manipulated in a way that changes its pointer validity flags
       (e.g. it was moved from device to host memory). */
   inline void Sync(const Memory &other) const;

   /** @brief Update the alias Memory @a *this to match the memory location (all
       valid locations) of its base Memory, @a base. */
   /** This method is useful when alias Memory is moved and manipulated in a
       different memory space. Such operations render the pointer validity flags
       of the base incorrect. Calling this method will ensure that @a base is
       up-to-date. Note that this is achieved by moving/copying @a *this (if
       necessary), and not @a base. */
   inline void SyncAlias(const Memory &base, int alias_size) const;

   /** @brief Return a MemoryType that is currently valid. If both the host and
       the device pointers are currently valid, then the device memory type is
       returned. */
   inline MemoryType GetMemoryType() const;

   /// Copy @a size entries from @a src to @a *this.
   /** The given @a size should not exceed the Capacity() of the source @a src
       and the destination, @a *this. */
   inline void CopyFrom(const Memory &src, int size);

   /// Copy @a size entries from the host pointer @a src to @a *this.
   /** The given @a size should not exceed the Capacity() of @a *this. */
   inline void CopyFromHost(const T *src, int size);

   /// Copy @a size entries from @a *this to @a dest.
   /** The given @a size should not exceed the Capacity() of @a *this and the
       destination, @a dest. */
   inline void CopyTo(Memory &dest, int size) const
   { dest.CopyFrom(*this, size); }

   /// Copy @a size entries from @a *this to the host pointer @a dest.
   /** The given @a size should not exceed the Capacity() of @a *this. */
   inline void CopyToHost(T *dest, int size) const;

   /// Print the internal flags.
   /** This method can be useful for debugging. It is explicitly instantiated
       for Memory<T> with T = int and T = double. */
   inline void PrintFlags() const;

   /// If both the host and the device data are valid, compare their contents.
   /** This method can be useful for debugging. It is explicitly instantiated
       for Memory<T> with T = int and T = double. */
   inline int CompareHostAndDevice(int size) const;
};


/// The memory manager class
class MemoryManager
{
private:

   typedef MemoryType MemType;
   typedef Memory<int> Mem;

   template <typename T> friend class Memory;

   /// Host memory type set during the Setup.
   static MemoryType host_mem_type;

   /// Device memory type set during the Setup.
   static MemoryType device_mem_type;

   /// Allow to detect if a global memory manager instance exists.
   static bool exists;

   /// Return true if the global memory manager instance exists.
   static bool Exists() { return exists; }

   /// Host and device allocator names for Umpire.
#ifdef MFEM_USE_UMPIRE
   static const char *h_umpire_name;
   static const char *d_umpire_name;
#endif

private: // Static methods used by the Memory<T> class

   /// Allocate and register a new pointer. Return the host pointer.
   /// h_tmp must be already allocated using new T[] if mt is a pure device
   /// memory type, e.g. CUDA (mt will not be HOST).
   static void *New_(void *h_tmp, size_t bytes, MemoryType mt, unsigned &flags);

   /// Register an external pointer of the given MemoryType.
   /// Return the host pointer.
   static void *Register_(void *ptr, void *h_ptr, size_t bytes, MemoryType mt,
                          bool own, bool alias, unsigned &flags);

   /// Register an alias. Note: base_h_ptr may be an alias.
   static void Alias_(void *base_h_ptr, size_t offset, size_t bytes,
                      unsigned base_flags, unsigned &flags);

   /// Un-register and free memory identified by its host pointer. Returns the
   /// memory type of the host pointer.
   static MemoryType Delete_(void *h_ptr, MemoryType mt, unsigned flags);

   /// Check if the memory types given the memory class are valid
   static bool MemoryClassCheck_(MemoryClass mc, void *h_ptr,
                                 MemoryType h_mt, size_t bytes, unsigned flags);

   /// Return the dual memory type of the given one.
   static MemoryType GetDualMemoryType_(MemoryType mt);

   /// Return a pointer to the memory identified by the host pointer h_ptr for
   /// access with the given MemoryClass.
   static void *ReadWrite_(void *h_ptr, MemoryType h_mt, MemoryClass mc,
                           size_t bytes, unsigned &flags);

   static const void *Read_(void *h_ptr, MemoryType h_mt,  MemoryClass mc,
                            size_t bytes, unsigned &flags);

   static void *Write_(void *h_ptr, MemoryType h_mt,  MemoryClass mc,
                       size_t bytes, unsigned &flags);

   static void SyncAlias_(const void *base_h_ptr, void *alias_h_ptr,
                          size_t alias_bytes, unsigned base_flags,
                          unsigned &alias_flags);

   /// Return the type the of the currently valid memory. If more than one types
   /// are valid, return a device type.
   static MemoryType GetMemoryType_(void *h_ptr, unsigned flags);
   static void CheckHostMemoryType_(MemoryType h_mt, void *h_ptr);

   /// Copy entries from valid memory type to valid memory type. Both dest_h_ptr
   /// and src_h_ptr are registered host pointers.
   static void Copy_(void *dest_h_ptr, const void *src_h_ptr, size_t bytes,
                     unsigned src_flags, unsigned &dest_flags);

   /// Copy entries from valid memory type to host memory, where dest_h_ptr is
   /// not a registered host pointer and src_h_ptr is a registered host pointer.
   static void CopyToHost_(void *dest_h_ptr, const void *src_h_ptr,
                           size_t bytes, unsigned src_flags);

   /// Copy entries from host memory to valid memory type, where dest_h_ptr is a
   /// registered host pointer and src_h_ptr is not a registered host pointer.
   static void CopyFromHost_(void *dest_h_ptr, const void *src_h_ptr,
                             size_t bytes, unsigned &dest_flags);

   /// Check if the host pointer has been registered in the memory manager.
   static bool IsKnown_(const void *h_ptr);

<<<<<<< HEAD
   /// Check if the host pointer has been registered as an alias in the memory manager.
   static bool IsAlias_(const void *h_ptr);

private:
=======
   // Compare the contents of the host and the device memory - useful for
   // debugging.
   static int CompareHostAndDevice_(void *h_ptr, size_t size, unsigned flags);


   /// Adds an address in the map
   void *Insert(void *ptr, const std::size_t bytes);
>>>>>>> 9411ef90

   /// Insert a host address in the memory map
   void Insert(void *h_ptr, size_t bytes, MemoryType h_mt,  MemoryType d_mt);

   /// Insert a device and the host addresses in the memory map
   void InsertDevice(void *d_ptr, void *h_ptr, size_t bytes,
                     MemoryType h_mt,  MemoryType d_mt);

   /// Insert an alias in the alias map
   void InsertAlias(const void *base_ptr, void *alias_ptr,
                    const size_t bytes, const bool base_is_alias);

   /// Erase an address from the memory map, as well as all its aliases
   void Erase(void *h_ptr, bool free_dev_ptr = true);

   /// Erase an alias from the aliases map
   void EraseAlias(void *alias_ptr);

   /// Return the corresponding device pointer of h_ptr,
   /// allocating and moving the data if needed
   void *GetDevicePtr(const void *h_ptr, size_t bytes, bool copy_data);

   /// Return the corresponding device pointer of alias_ptr,
   /// allocating and moving the data if needed
   void *GetAliasDevicePtr(const void *alias_ptr, size_t bytes, bool copy_data);

   /// Return the corresponding host pointer of d_ptr,
   /// allocating and moving the data if needed
   void *GetHostPtr(const void *d_ptr, size_t bytes, bool copy_data);

   /// Return the corresponding host pointer of alias_ptr,
   /// allocating and moving the data if needed
   void *GetAliasHostPtr(const void *alias_ptr, size_t bytes, bool copy_data);

public:
   MemoryManager();
   ~MemoryManager();

   /// Configure the Memory manager with given default host and device types
   /// This method will be called when configuring a device.
   void Configure(const MemoryType h_mt, const MemoryType d_mt);

#ifdef MFEM_USE_UMPIRE
   /// Set the host and device UMpire allocator names
   void SetUmpireAllocatorNames(const char *h_name, const char *d_name);
   const char *GetUmpireAllocatorHostName() { return h_umpire_name; }
   const char *GetUmpireAllocatorDeviceName() { return d_umpire_name; }
#endif

   /// Free all the device memories
   void Destroy();

   /// Return true if the pointer is known by the memory manager
   bool IsKnown(const void *h_ptr) { return IsKnown_(h_ptr); }

   /// Return true if the pointer is known by the memory manager as an alias
   bool IsAlias(const void *h_ptr) { return IsAlias_(h_ptr); }

   /// Check if the host pointer has been registered in the memory manager
   void RegisterCheck(void *h_ptr);

   /// Prints all pointers known by the memory manager
   void PrintPtrs(void);

   /// Prints all aliases known by the memory manager
   void PrintAliases(void);

   MemoryType GetHostMemoryType() { return host_mem_type; }
   MemoryType GetDeviceMemoryType() { return device_mem_type; }
};


// Inline methods

template <typename T>
inline void Memory<T>::Reset()
{
   h_ptr = NULL;
   h_mt = MemoryManager::host_mem_type;
   capacity = 0;
   flags = 0;
}

template <typename T>
inline void Memory<T>::Reset(MemoryType mt)
{
   h_ptr = NULL;
   h_mt = mt;
   capacity = 0;
   flags = 0;
}

template <typename T>
inline void Memory<T>::New(int size)
{
   capacity = size;
   flags = OWNS_HOST | VALID_HOST;
   h_mt = MemoryManager::host_mem_type;
   h_ptr = (h_mt == MemoryType::HOST) ? new T[size] :
           (T*)MemoryManager::New_(nullptr, size*sizeof(T), h_mt, flags);
   MemoryManager::CheckHostMemoryType_(h_mt, h_ptr);
}

template <typename T>
inline void Memory<T>::New(int size, MemoryType mt)
{
   capacity = size;
   if (mt == MemoryType::HOST) { flags = OWNS_HOST | VALID_HOST; }
   h_mt = IsHostMemory(mt) ? mt : MemoryManager::GetDualMemoryType_(mt);
   T *h_tmp = (h_mt == MemoryType::HOST) ? new T[size] : nullptr;
   h_ptr = (mt == MemoryType::HOST) ? h_tmp:
           (T*)MemoryManager::New_(h_tmp, size*sizeof(T), mt, flags);
   MemoryManager::CheckHostMemoryType_(h_mt, h_ptr);
}

template <typename T>
inline void Memory<T>::Wrap(T *host_ptr, int size, bool own)
{
   capacity = size;
   h_ptr = host_ptr;
   h_mt = MemoryType::HOST;
   flags = (own ? OWNS_HOST : 0) | VALID_HOST;
#ifdef MFEM_DEBUG
   if (own && MemoryManager::Exists())
   {
      MFEM_VERIFY(!MemoryManager::IsKnown_(h_ptr), "Wrap but registered");
      MFEM_VERIFY(!MemoryManager::IsAlias_(h_ptr), "Wrap but existing alias");
   }
#endif
}

template <typename T>
inline void Memory<T>::Wrap(T *ptr, int size, MemoryType mt, bool own)
{
   h_mt = mt;
   capacity = size;
   T *h_tmp = (h_mt == MemoryType::HOST) ? new T[size] : nullptr;
   h_ptr = (T*)MemoryManager::Register_(ptr, h_tmp, size*sizeof(T),
                                        mt, own, false, flags);
}

template <typename T>
inline void Memory<T>::MakeAlias(const Memory &base, int offset, int size)
{
   capacity = size;
   h_mt = base.h_mt;
   h_ptr = base.h_ptr + offset;
   if (!(base.flags & REGISTERED))
   { flags = (base.flags | ALIAS) & ~(OWNS_HOST | OWNS_DEVICE); }
   else
   {
      MemoryManager::Alias_(base.h_ptr, offset*sizeof(T), size*sizeof(T),
                            base.flags, flags);
   }
}

template <typename T>
inline void Memory<T>::Delete()
{
   if (!(flags & REGISTERED) ||
       MemoryManager::Delete_((void*)h_ptr, h_mt, flags) == MemoryType::HOST)
   {
      if (flags & OWNS_HOST) { delete [] h_ptr; }
   }
}

template <typename T>
inline T &Memory<T>::operator[](int idx)
{
   MFEM_ASSERT((flags & VALID_HOST) && !(flags & VALID_DEVICE),
               "invalid host pointer access");
   return h_ptr[idx];
}

template <typename T>
inline const T &Memory<T>::operator[](int idx) const
{
   MFEM_ASSERT((flags & VALID_HOST), "invalid host pointer access");
   return h_ptr[idx];
}

template <typename T>
inline Memory<T>::operator T*()
{
   MFEM_ASSERT(Empty() ||
               ((flags & VALID_HOST) &&
                (std::is_const<T>::value || !(flags & VALID_DEVICE))),
               "invalid host pointer access");
   return h_ptr;
}

template <typename T>
inline Memory<T>::operator const T*() const
{
   MFEM_ASSERT(Empty() || (flags & VALID_HOST), "invalid host pointer access");
   return h_ptr;
}

template <typename T> template <typename U>
inline Memory<T>::operator U*()
{
   MFEM_ASSERT(Empty() ||
               ((flags & VALID_HOST) &&
                (std::is_const<U>::value || !(flags & VALID_DEVICE))),
               "invalid host pointer access");
   return reinterpret_cast<U*>(h_ptr);
}

template <typename T> template <typename U>
inline Memory<T>::operator const U*() const
{
   MFEM_ASSERT(Empty() || (flags & VALID_HOST), "invalid host pointer access");
   return reinterpret_cast<U*>(h_ptr);
}

template <typename T>
inline T *Memory<T>::ReadWrite(MemoryClass mc, int size)
{
   const size_t bytes = capacity * sizeof(T);
   if (!(flags & REGISTERED))
   {
      if (mc == MemoryClass::HOST) { return h_ptr; }
      MemoryManager::Register_(h_ptr, nullptr, bytes, h_mt,
                               flags & OWNS_HOST, flags & ALIAS, flags);
   }
   MemoryManager::CheckHostMemoryType_(h_mt, h_ptr);
   return (T*)MemoryManager::ReadWrite_(h_ptr, h_mt, mc, bytes, flags);
}

template <typename T>
inline const T *Memory<T>::Read(MemoryClass mc, int size) const
{
   const size_t bytes = capacity * sizeof(T);
   if (!(flags & REGISTERED))
   {
      if (mc == MemoryClass::HOST) { return h_ptr; }
      MemoryManager::Register_(h_ptr, nullptr, bytes, h_mt,
                               flags & OWNS_HOST, flags & ALIAS, flags);
   }
   MemoryManager::CheckHostMemoryType_(h_mt, h_ptr);
   return (const T*)MemoryManager::Read_(h_ptr, h_mt, mc, bytes, flags);
}

template <typename T>
inline T *Memory<T>::Write(MemoryClass mc, int size)
{
   const size_t bytes = capacity * sizeof(T);
   if (!(flags & REGISTERED))
   {
      if (mc == MemoryClass::HOST) { return h_ptr; }
      MemoryManager::Register_(h_ptr, nullptr, bytes, h_mt,
                               flags & OWNS_HOST, flags & ALIAS, flags);
   }
   MemoryManager::CheckHostMemoryType_(h_mt, h_ptr);
   return (T*)MemoryManager::Write_(h_ptr, h_mt, mc, bytes, flags);
}

template <typename T>
inline void Memory<T>::Sync(const Memory &other) const
{
   if (!(flags & REGISTERED) && (other.flags & REGISTERED))
   {
      MFEM_ASSERT(h_ptr == other.h_ptr &&
                  (flags & ALIAS) == (other.flags & ALIAS),
                  "invalid input");
      flags = (flags | REGISTERED) & ~(OWNS_DEVICE | OWNS_INTERNAL);
   }
   flags = (flags & ~(VALID_HOST | VALID_DEVICE)) |
           (other.flags & (VALID_HOST | VALID_DEVICE));
}

template <typename T>
inline void Memory<T>::SyncAlias(const Memory &base, int alias_size) const
{
   // Assuming that if *this is registered then base is also registered.
   MFEM_ASSERT(!(flags & REGISTERED) || (base.flags & REGISTERED),
               "invalid base state");
   if (!(base.flags & REGISTERED)) { return; }
   MemoryManager::SyncAlias_(base.h_ptr, h_ptr, alias_size*sizeof(T),
                             base.flags, flags);
}

template <typename T>
inline MemoryType Memory<T>::GetMemoryType() const
{
   if (!(flags & REGISTERED)) { return h_mt; }
   return MemoryManager::GetMemoryType_(h_ptr, flags);
}

template <typename T>
inline void Memory<T>::CopyFrom(const Memory &src, int size)
{
   if (!(flags & REGISTERED) && !(src.flags & REGISTERED))
   {
      if (h_ptr != src.h_ptr && size != 0)
      {
         MFEM_ASSERT(h_ptr + size <= src || src + size <= h_ptr,
                     "data overlaps!");
         std::memcpy(h_ptr, src, size*sizeof(T));
      }
      // *this is not registered, so (flags & VALID_HOST) must be true
   }
   else
   {
      MemoryManager::Copy_(h_ptr, src.h_ptr, size*sizeof(T), src.flags, flags);
   }
}

template <typename T>
inline void Memory<T>::CopyFromHost(const T *src, int size)
{
   if (!(flags & REGISTERED))
   {
      if (h_ptr != src && size != 0)
      {
         MFEM_ASSERT(h_ptr + size <= src || src + size <= h_ptr,
                     "data overlaps!");
         std::memcpy(h_ptr, src, size*sizeof(T));
      }
      // *this is not registered, so (flags & VALID_HOST) must be true
   }
   else
   {
      MemoryManager::CopyFromHost_(h_ptr, src, size*sizeof(T), flags);
   }
}

template <typename T>
inline void Memory<T>::CopyToHost(T *dest, int size) const
{
   if (!(flags & REGISTERED))
   {
      if (h_ptr != dest && size != 0)
      {
         MFEM_ASSERT(h_ptr + size <= dest || dest + size <= h_ptr,
                     "data overlaps!");
         std::memcpy(dest, h_ptr, size*sizeof(T));
      }
   }
   else
   {
      MemoryManager::CopyToHost_(dest, h_ptr, size*sizeof(T), flags);
   }
}


/** @brief Print the state of a Memory object based on its internal flags.
    Useful in a debugger. See also Memory<T>::PrintFlags(). */
extern void MemoryPrintFlags(unsigned flags);


template <typename T>
inline void Memory<T>::PrintFlags() const
{
   MemoryPrintFlags(flags);
}

template <typename T>
inline int Memory<T>::CompareHostAndDevice(int size) const
{
   if (!(flags & VALID_HOST) || !(flags & VALID_DEVICE)) { return 0; }
   return MemoryManager::CompareHostAndDevice_(h_ptr, size*sizeof(T), flags);
}


/// The (single) global memory manager object
extern MemoryManager mm;

} // namespace mfem

#endif // MFEM_MEM_MANAGER_HPP<|MERGE_RESOLUTION|>--- conflicted
+++ resolved
@@ -520,20 +520,16 @@
    /// Check if the host pointer has been registered in the memory manager.
    static bool IsKnown_(const void *h_ptr);
 
-<<<<<<< HEAD
    /// Check if the host pointer has been registered as an alias in the memory manager.
    static bool IsAlias_(const void *h_ptr);
 
+   /// Compare the contents of the host and the device memory.
+   static int CompareHostAndDevice_(void *h_ptr, size_t size, unsigned flags);
+
 private:
-=======
-   // Compare the contents of the host and the device memory - useful for
-   // debugging.
-   static int CompareHostAndDevice_(void *h_ptr, size_t size, unsigned flags);
-
 
    /// Adds an address in the map
    void *Insert(void *ptr, const std::size_t bytes);
->>>>>>> 9411ef90
 
    /// Insert a host address in the memory map
    void Insert(void *h_ptr, size_t bytes, MemoryType h_mt,  MemoryType d_mt);
