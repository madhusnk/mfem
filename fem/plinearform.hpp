--- conflicted
+++ resolved
@@ -45,7 +45,6 @@
    /** The pointer @a pf is not owned by the newly constructed object. */
    ParLinearForm(ParFiniteElementSpace *pf) : LinearForm(pf) { pfes = pf; }
 
-<<<<<<< HEAD
    /// Construct a ParLinearForm using previously allocated array @a data.
    /** The ParLinearForm does not assume ownership of @a data which is assumed
        to be of size at least `pf->GetVSize()`. Similar to the LinearForm and
@@ -55,7 +54,7 @@
     */
    ParLinearForm(ParFiniteElementSpace *pf, double *data) :
       LinearForm(pf, data), pfes(pf) { }
-=======
+
    /** @brief Create a ParLinearForm on the ParFiniteElementSpace @a *pf, using
        the same integrators as the ParLinearForm @a *plf.
 
@@ -74,7 +73,6 @@
        assignemnt operator. */
    ParLinearForm &operator=(const ParLinearForm &rhs)
    { return operator=((const Vector &)rhs); }
->>>>>>> 144635c3
 
    ParFiniteElementSpace *ParFESpace() const { return pfes; }
 
