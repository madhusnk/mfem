--- conflicted
+++ resolved
@@ -54,7 +54,7 @@
 
    int HasFaceDofs(Geometry::Type GeomType) const;
 
-   int HasPlanarDofs(int GeomType) const;
+   int HasPlanarDofs(Geometry::Type GeomType) const;
 
    virtual const FiniteElement *TraceFiniteElementForGeometry(
       Geometry::Type GeomType) const
@@ -340,12 +340,9 @@
    const BiLinear2DFiniteElement QuadrilateralFE;
    const Linear3DFiniteElement TetrahedronFE;
    const TriLinear3DFiniteElement ParallelepipedFE;
-<<<<<<< HEAD
+   const H1_WedgeElement WedgeFE;
    const Linear4DFiniteElement PentatopeFE;
    const QuadLinear4DFiniteElement TesseractFE;
-=======
-   const H1_WedgeElement WedgeFE;
->>>>>>> 7b0c974f
 public:
    LinearFECollection() : WedgeFE(1) { }
 
@@ -370,11 +367,8 @@
    const BiQuad2DFiniteElement QuadrilateralFE;
    const Quadratic3DFiniteElement TetrahedronFE;
    const LagrangeHexFiniteElement ParallelepipedFE;
-<<<<<<< HEAD
+   const H1_WedgeElement WedgeFE;
    const Quadratic4DFiniteElement PentatopeFE;
-=======
-   const H1_WedgeElement WedgeFE;
->>>>>>> 7b0c974f
 
 public:
    QuadraticFECollection() : ParallelepipedFE(2), WedgeFE(2) { }
@@ -835,11 +829,11 @@
    ND1_4DFECollection() { }
 
    virtual const FiniteElement *
-   FiniteElementForGeometry(int GeomType) const;
-
-   virtual int DofForGeometry(int GeomType) const;
-
-   virtual int * DofOrderForOrientation(int GeomType, int Or) const;
+   FiniteElementForGeometry(Geometry::Type GeomType) const;
+
+   virtual int DofForGeometry(Geometry::Type GeomType) const;
+
+   virtual int * DofOrderForOrientation(Geometry::Type GeomType, int Or) const;
 
    virtual const char * Name() const { return "ND1_4D"; }
 };
@@ -853,11 +847,11 @@
    ND2_4DFECollection() { }
 
    virtual const FiniteElement *
-   FiniteElementForGeometry(int GeomType) const;
-
-   virtual int DofForGeometry(int GeomType) const;
-
-   virtual int * DofOrderForOrientation(int GeomType, int Or) const;
+   FiniteElementForGeometry(Geometry::Type GeomType) const;
+
+   virtual int DofForGeometry(Geometry::Type GeomType) const;
+
+   virtual int * DofOrderForOrientation(Geometry::Type GeomType, int Or) const;
 
    virtual const char * Name() const { return "ND2_4D"; }
 };
@@ -872,11 +866,11 @@
    DivSkew1_4DFECollection() { }
 
    virtual const FiniteElement *
-   FiniteElementForGeometry(int GeomType) const;
-
-   virtual int DofForGeometry(int GeomType) const;
-
-   virtual int * DofOrderForOrientation(int GeomType, int Or) const;
+   FiniteElementForGeometry(Geometry::Type GeomType) const;
+
+   virtual int DofForGeometry(Geometry::Type GeomType) const;
+
+   virtual int * DofOrderForOrientation(Geometry::Type GeomType, int Or) const;
 
    virtual const char * Name() const { return "F2K0_4D"; }
 };
@@ -937,11 +931,11 @@
    RT0_4DFECollection() { };
 
    virtual const FiniteElement *
-   FiniteElementForGeometry(int GeomType) const;
-
-   virtual int DofForGeometry(int GeomType) const;
-
-   virtual int * DofOrderForOrientation(int GeomType, int Or) const;
+   FiniteElementForGeometry(Geometry::Type GeomType) const;
+
+   virtual int DofForGeometry(Geometry::Type GeomType) const;
+
+   virtual int * DofOrderForOrientation(Geometry::Type GeomType, int Or) const;
 
    virtual const char * Name() const { return "RT0_4D"; };
 };
