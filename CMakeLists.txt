--- conflicted
+++ resolved
@@ -346,13 +346,8 @@
 #    integers, the METIS header (with 32-bit indices, as used by mfem) needs to
 #    be before SuiteSparse.
 set(MFEM_TPLS MPI_CXX OPENMP BLAS LAPACK METIS HYPRE SuiteSparse SUNDIALS PETSC
-<<<<<<< HEAD
-    MESQUITE SuperLUDist STRUMPACK AXOM CONDUIT GECKO GNUTLS NETCDF MPFR PUMI
-    POSIXCLOCKS MFEMBacktrace ZLIB OCCA RAJA UMPIRE)
-=======
     MESQUITE SuperLUDist STRUMPACK AXOM CONDUIT GECKO Ginkgo GNUTLS NETCDF MPFR
-    PUMI HIOP POSIXCLOCKS MFEMBacktrace ZLIB OCCA RAJA)
->>>>>>> 248debb3
+    PUMI HIOP POSIXCLOCKS MFEMBacktrace ZLIB OCCA RAJA UMPIRE)
 # Add all *_FOUND libraries in the variable TPL_LIBRARIES.
 set(TPL_LIBRARIES "")
 set(TPL_INCLUDE_DIRS "")
