// Copyright (c) 2010, Lawrence Livermore National Security, LLC. Produced at
// the Lawrence Livermore National Laboratory. LLNL-CODE-443211. All Rights
// reserved. See file COPYRIGHT for details.
//
// This file is part of the MFEM library. For more information and source code
// availability see http://mfem.org.
//
// MFEM is free software; you can redistribute it and/or modify it under the
// terms of the GNU Lesser General Public License (as published by the Free
// Software Foundation) version 2.1 dated February 1999.

#ifndef MFEM_HYPRE
#define MFEM_HYPRE

#include "../config/config.hpp"

#ifdef MFEM_USE_MPI

#include <mpi.h>

// Enable internal hypre timing routines
#define HYPRE_TIMING

// hypre header files
#include "seq_mv.h"
#include "_hypre_parcsr_mv.h"
#include "_hypre_parcsr_ls.h"
#include "temp_multivector.h"
#include "../general/globals.hpp"

#ifdef HYPRE_COMPLEX
#error "MFEM does not work with HYPRE's complex numbers support"
#endif

#include "sparsemat.hpp"
#include "hypre_parcsr.hpp"
#ifdef MFEM_USE_SUNDIALS
#include <nvector/nvector_parhyp.h>
#endif

namespace mfem
{

class ParFiniteElementSpace;
class HypreParMatrix;

namespace internal
{

template <typename int_type>
inline int to_int(int_type i)
{
   MFEM_ASSERT(int_type(int(i)) == i, "overflow converting int_type to int");
   return int(i);
}

// Specialization for to_int(int)
template <> inline int to_int(int i) { return i; }

// Convert a HYPRE_Int to int
#ifdef HYPRE_BIGINT
template <>
inline int to_int(HYPRE_Int i)
{
   MFEM_ASSERT(HYPRE_Int(int(i)) == i, "overflow converting HYPRE_Int to int");
   return int(i);
}
#endif

}

/// Wrapper for hypre's parallel vector class
class HypreParVector : public Vector
{
private:
   int own_ParVector;

   /// The actual object
   hypre_ParVector *x;

   friend class HypreParMatrix;

   // Set Vector::data and Vector::size from *x
   inline void _SetDataAndSize_();

public:
   HypreParVector() {}

   /** Creates vector with given global size and partitioning of the columns.
       Processor P owns columns [col[P],col[P+1]) */
   HypreParVector(MPI_Comm comm, HYPRE_Int glob_size, HYPRE_Int *col);
   /** Creates vector with given global size, partitioning of the columns,
       and data. The data must be allocated and destroyed outside.
       If _data is NULL, a dummy vector without a valid data array will
       be created. */
   HypreParVector(MPI_Comm comm, HYPRE_Int glob_size, double *_data,
                  HYPRE_Int *col);
   /// Creates vector compatible with y
   HypreParVector(const HypreParVector &y);
   /// Creates vector compatible with (i.e. in the domain of) A or A^T
   explicit HypreParVector(const HypreParMatrix &A, int transpose = 0);
   /// Creates vector wrapping y
   explicit HypreParVector(HYPRE_ParVector y);
   /// Create a true dof parallel vector on a given ParFiniteElementSpace
   explicit HypreParVector(ParFiniteElementSpace *pfes);

   /// MPI communicator
   MPI_Comm GetComm() { return x->comm; }

   void WrapHypreParVector(hypre_ParVector *y);
   
   /// Returns the row partitioning
   inline HYPRE_Int *Partitioning() { return x->partitioning; }

   /// Returns the global number of rows
   inline HYPRE_Int GlobalSize() { return x->global_size; }

   /// Typecasting to hypre's hypre_ParVector*
   operator hypre_ParVector*() const { return x; }
#ifndef HYPRE_PAR_VECTOR_STRUCT
   /// Typecasting to hypre's HYPRE_ParVector, a.k.a. void *
   operator HYPRE_ParVector() const { return (HYPRE_ParVector) x; }
#endif
   /// Changes the ownership of the the vector
   hypre_ParVector *StealParVector() { own_ParVector = 0; return x; }

   /// Sets ownership of the internal hypre_ParVector
   void SetOwnership(int own) { own_ParVector = own; }

   /// Gets ownership of the internal hypre_ParVector
   int GetOwnership() const { return own_ParVector; }

   /// Returns the global vector in each processor
   Vector* GlobalVector() const;

   /// Set constant values
   HypreParVector& operator= (double d);
   /// Define '=' for hypre vectors.
   HypreParVector& operator= (const HypreParVector &y);

   /** Sets the data of the Vector and the hypre_ParVector to _data.
       Must be used only for HypreParVectors that do not own the data,
       e.g. created with the constructor:
       HypreParVector(MPI_Comm comm, HYPRE_Int glob_size, double *_data,
                      HYPRE_Int *col). */
   void SetData(double *_data);

   /// Set random values
   HYPRE_Int Randomize(HYPRE_Int seed);

   /// Prints the locally owned rows in parallel
   void Print(const char *fname) const;

   /// Calls hypre's destroy function
   ~HypreParVector();

#ifdef MFEM_USE_SUNDIALS
   /// Return a new wrapper SUNDIALS N_Vector of type SUNDIALS_NVEC_PARHYP.
   /** The returned N_Vector must be destroyed by the caller. */
   virtual N_Vector ToNVector() { return N_VMake_ParHyp(x); }

   /** @brief Update an existing wrapper SUNDIALS N_Vector of type
       SUNDIALS_NVEC_PARHYP to point to this Vector. */
   virtual void ToNVector(N_Vector &nv);
#endif
};

/// Returns the inner product of x and y
double InnerProduct(HypreParVector &x, HypreParVector &y);
double InnerProduct(HypreParVector *x, HypreParVector *y);


/** @brief Compute the l_p norm of the Vector which is split without overlap
    across the given communicator. */
double ParNormlp(const Vector &vec, double p, MPI_Comm comm);


/// Wrapper for hypre's ParCSR matrix class
class HypreParMatrix : public Operator
{
private:
   /// The actual object
   hypre_ParCSRMatrix *A;

   /// Auxiliary vectors for typecasting
   mutable HypreParVector *X, *Y;

   // Flags indicating ownership of A->diag->{i,j,data}, A->offd->{i,j,data},
   // and A->col_map_offd.
   // The possible values for diagOwner are:
   //  -1: no special treatment of A->diag (default)
   //   0: prevent hypre from destroying A->diag->{i,j,data}
   //   1: same as 0, plus take ownership of A->diag->{i,j}
   //   2: same as 0, plus take ownership of A->diag->data
   //   3: same as 0, plus take ownership of A->diag->{i,j,data}
   // The same values and rules apply to offdOwner and A->offd.
   // The possible values for colMapOwner are:
   //  -1: no special treatment of A->col_map_offd (default)
   //   0: prevent hypre from destroying A->col_map_offd
   //   1: same as 0, plus take ownership of A->col_map_offd
   // All owned arrays are destroyed with 'delete []'.
   signed char diagOwner, offdOwner, colMapOwner;

   // Does the object own the pointer A?
   signed char ParCSROwner;

   // Initialize with defaults. Does not initialize inherited members.
   void Init();

   // Delete all owned data. Does not perform re-initialization with defaults.
   void Destroy();

   // Copy (shallow or deep, based on HYPRE_BIGINT) the I and J arrays from csr
   // to hypre_csr. Shallow copy the data. Return the appropriate ownership
   // flag.
   static char CopyCSR(SparseMatrix *csr, hypre_CSRMatrix *hypre_csr);
   // Copy (shallow or deep, based on HYPRE_BIGINT) the I and J arrays from
   // bool_csr to hypre_csr. Allocate the data array and set it to all ones.
   // Return the appropriate ownership flag.
   static char CopyBoolCSR(Table *bool_csr, hypre_CSRMatrix *hypre_csr);

   // Copy the j array of a hypre_CSRMatrix to the given J array, converting
   // the indices from HYPRE_Int to int.
   static void CopyCSR_J(hypre_CSRMatrix *hypre_csr, int *J);

public:
   /// An empty matrix to be used as a reference to an existing matrix
   HypreParMatrix();

   void WrapHypreParCSRMatrix(hypre_ParCSRMatrix *a, bool owner = true)
   {
      A = a;
      if (!owner) { ParCSROwner = 0; }
      height = GetNumRows();
      width = GetNumCols();
   }

   /// Converts hypre's format to HypreParMatrix
   /** If @a owner is false, ownership of @a a is not transferred */
   explicit HypreParMatrix(hypre_ParCSRMatrix *a, bool owner = true)
   {
      Init();
      WrapHypreParCSRMatrix(a, owner);
   }

   /** Creates block-diagonal square parallel matrix. Diagonal is given by diag
       which must be in CSR format (finalized). The new HypreParMatrix does not
       take ownership of any of the input arrays.
       @warning The ordering of the columns in each row in @a *diag may be
       changed by this constructor to ensure that the first entry in each row is
       the diagonal one. This is expected by most hypre functions. */
   HypreParMatrix(MPI_Comm comm, HYPRE_Int glob_size, HYPRE_Int *row_starts,
                  SparseMatrix *diag); // constructor with 4 arguments, v1

   /** Creates block-diagonal rectangular parallel matrix. Diagonal is given by
       diag which must be in CSR format (finalized). The new HypreParMatrix does
       not take ownership of any of the input arrays. */
   HypreParMatrix(MPI_Comm comm, HYPRE_Int global_num_rows,
                  HYPRE_Int global_num_cols, HYPRE_Int *row_starts,
                  HYPRE_Int *col_starts,
                  SparseMatrix *diag); // constructor with 6 arguments, v1

   /** Creates general (rectangular) parallel matrix. The new HypreParMatrix
       does not take ownership of any of the input arrays. */
   HypreParMatrix(MPI_Comm comm, HYPRE_Int global_num_rows,
                  HYPRE_Int global_num_cols, HYPRE_Int *row_starts,
                  HYPRE_Int *col_starts, SparseMatrix *diag, SparseMatrix *offd,
                  HYPRE_Int *cmap); // constructor with 8 arguments

   /** Creates general (rectangular) parallel matrix. The new HypreParMatrix
       takes ownership of all input arrays, except col_starts and row_starts. */
   HypreParMatrix(MPI_Comm comm,
                  HYPRE_Int global_num_rows, HYPRE_Int global_num_cols,
                  HYPRE_Int *row_starts, HYPRE_Int *col_starts,
                  HYPRE_Int *diag_i, HYPRE_Int *diag_j, double *diag_data,
                  HYPRE_Int *offd_i, HYPRE_Int *offd_j, double *offd_data,
                  HYPRE_Int offd_num_cols,
                  HYPRE_Int *offd_col_map); // constructor with 13 arguments

   /// Creates a parallel matrix from SparseMatrix on processor 0.
   HypreParMatrix(MPI_Comm comm, HYPRE_Int *row_starts, HYPRE_Int *col_starts,
                  SparseMatrix *a); // constructor with 4 arguments, v2

   /** Creates boolean block-diagonal rectangular parallel matrix. The new
       HypreParMatrix does not take ownership of any of the input arrays. */
   HypreParMatrix(MPI_Comm comm, HYPRE_Int global_num_rows,
                  HYPRE_Int global_num_cols, HYPRE_Int *row_starts,
                  HYPRE_Int *col_starts,
                  Table *diag); // constructor with 6 arguments, v2

   /** Creates boolean rectangular parallel matrix. The new HypreParMatrix takes
       ownership of the arrays i_diag, j_diag, i_offd, j_offd, and cmap; does
       not take ownership of the arrays row and col. */
   HypreParMatrix(MPI_Comm comm, int id, int np, HYPRE_Int *row, HYPRE_Int *col,
                  HYPRE_Int *i_diag, HYPRE_Int *j_diag, HYPRE_Int *i_offd,
                  HYPRE_Int *j_offd, HYPRE_Int *cmap,
                  HYPRE_Int cmap_size); // constructor with 11 arguments

   /** Creates a general parallel matrix from a local CSR matrix on each
       processor described by the I, J and data arrays. The local matrix should
       be of size (local) nrows by (global) glob_ncols. The new parallel matrix
       contains copies of all input arrays (so they can be deleted). */
   HypreParMatrix(MPI_Comm comm, int nrows, HYPRE_Int glob_nrows,
                  HYPRE_Int glob_ncols, int *I, HYPRE_Int *J,
                  double *data, HYPRE_Int *rows,
                  HYPRE_Int *cols); // constructor with 9 arguments

   /// Make this HypreParMatrix a reference to 'master'
   void MakeRef(const HypreParMatrix &master);

   /// MPI communicator
   MPI_Comm GetComm() const { return A->comm; }

   /// Typecasting to hypre's hypre_ParCSRMatrix*
   operator hypre_ParCSRMatrix*() const { return A; }
#ifndef HYPRE_PAR_CSR_MATRIX_STRUCT
   /// Typecasting to hypre's HYPRE_ParCSRMatrix, a.k.a. void *
   operator HYPRE_ParCSRMatrix() { return (HYPRE_ParCSRMatrix) A; }
#endif
   /// Changes the ownership of the the matrix
   hypre_ParCSRMatrix* StealData();

   /// Explicitly set the three ownership flags, see docs for diagOwner etc.
   void SetOwnerFlags(signed char diag, signed char offd, signed char colmap)
   { diagOwner = diag, offdOwner = offd, colMapOwner = colmap; }

   /// Get diag ownership flag
   signed char OwnsDiag() const { return diagOwner; }
   /// Get offd ownership flag
   signed char OwnsOffd() const { return offdOwner; }
   /// Get colmap ownership flag
   signed char OwnsColMap() const { return colMapOwner; }

   /** If the HypreParMatrix does not own the row-starts array, make a copy of
       it that the HypreParMatrix will own. If the col-starts array is the same
       as the row-starts array, col-starts is also replaced. */
   void CopyRowStarts();
   /** If the HypreParMatrix does not own the col-starts array, make a copy of
       it that the HypreParMatrix will own. If the row-starts array is the same
       as the col-starts array, row-starts is also replaced. */
   void CopyColStarts();

   /// Returns the global number of nonzeros
   inline HYPRE_Int NNZ() const { return A->num_nonzeros; }
   /// Returns the row partitioning
   inline HYPRE_Int *RowPart() { return A->row_starts; }
   /// Returns the column partitioning
   inline HYPRE_Int *ColPart() { return A->col_starts; }
   /// Returns the row partitioning (const version)
   inline const HYPRE_Int *RowPart() const { return A->row_starts; }
   /// Returns the column partitioning (const version)
   inline const HYPRE_Int *ColPart() const { return A->col_starts; }
   /// Returns the global number of rows
   inline HYPRE_Int M() const { return A->global_num_rows; }
   /// Returns the global number of columns
   inline HYPRE_Int N() const { return A->global_num_cols; }

   /// Get the local diagonal of the matrix.
   void GetDiag(Vector &diag) const;
   /// Get the local diagonal block. NOTE: 'diag' will not own any data.
   void GetDiag(SparseMatrix &diag) const;
   /// Get the local off-diagonal block. NOTE: 'offd' will not own any data.
   void GetOffd(SparseMatrix &offd, HYPRE_Int* &cmap) const;
   /// Get on-processor rows as CSR matrix.
   void GetProcRows(SparseMatrix &colCSRMat);

   /** Split the matrix into M x N equally sized blocks of parallel matrices.
       The size of 'blocks' must already be set to M x N. */
   void GetBlocks(Array2D<HypreParMatrix*> &blocks,
                  bool interleaved_rows = false,
                  bool interleaved_cols = false) const;

   /// Returns the transpose of *this
   HypreParMatrix * Transpose() const;

   /// Returns the number of rows in the diagonal block of the ParCSRMatrix
   int GetNumRows() const
   {
      return internal::to_int(
                hypre_CSRMatrixNumRows(hypre_ParCSRMatrixDiag(A)));
   }

   /// Returns the number of columns in the diagonal block of the ParCSRMatrix
   int GetNumCols() const
   {
      return internal::to_int(
                hypre_CSRMatrixNumCols(hypre_ParCSRMatrixDiag(A)));
   }

   HYPRE_Int GetGlobalNumRows() const
   { return hypre_ParCSRMatrixGlobalNumRows(A); }

   HYPRE_Int GetGlobalNumCols() const
   { return hypre_ParCSRMatrixGlobalNumCols(A); }

   HYPRE_Int *GetRowStarts() const { return hypre_ParCSRMatrixRowStarts(A); }

   HYPRE_Int *GetColStarts() const { return hypre_ParCSRMatrixColStarts(A); }

   /// Computes y = alpha * A * x + beta * y
   HYPRE_Int Mult(HypreParVector &x, HypreParVector &y,
                  double alpha = 1.0, double beta = 0.0);
   /// Computes y = alpha * A * x + beta * y
   HYPRE_Int Mult(HYPRE_ParVector x, HYPRE_ParVector y,
                  double alpha = 1.0, double beta = 0.0);
   /// Computes y = alpha * A^t * x + beta * y
   HYPRE_Int MultTranspose(HypreParVector &x, HypreParVector &y,
                           double alpha = 1.0, double beta = 0.0);

   void Mult(double a, const Vector &x, double b, Vector &y) const;
   void MultTranspose(double a, const Vector &x, double b, Vector &y) const;

   virtual void Mult(const Vector &x, Vector &y) const
   { Mult(1.0, x, 0.0, y); }
   virtual void MultTranspose(const Vector &x, Vector &y) const
   { MultTranspose(1.0, x, 0.0, y); }

   /** The "Boolean" analog of y = alpha * A * x + beta * y, where elements in
       the sparsity pattern of the matrix are treated as "true". */
   void BooleanMult(int alpha, int *x, int beta, int *y)
   {
      internal::hypre_ParCSRMatrixBooleanMatvec(A, alpha, x, beta, y);
   }

   /** The "Boolean" analog of y = alpha * A^T * x + beta * y, where elements in
       the sparsity pattern of the matrix are treated as "true". */
   void BooleanMultTranspose(int alpha, int *x, int beta, int *y)
   {
      internal::hypre_ParCSRMatrixBooleanMatvecT(A, alpha, x, beta, y);
   }

   /// Initialize all entries with value.
   HypreParMatrix &operator=(double value)
   { internal::hypre_ParCSRMatrixSetConstantValues(A, value); return *this; }

   /** Perform the operation `*this += B`, assuming that both matrices use the
       same row and column partitions and the same col_map_offd arrays. We also
       assume that the sparsity pattern of `*this` contains that of `B`. */
   HypreParMatrix &operator+=(const HypreParMatrix &B) { return Add(1.0, B); }

   /** Perform the operation `*this += beta*B`, assuming that both matrices use
       the same row and column partitions and the same col_map_offd arrays. We
       also assume that the sparsity pattern of `*this` contains that of `B`. */
   HypreParMatrix &Add(const double beta, const HypreParMatrix &B)
   {
      MFEM_VERIFY(internal::hypre_ParCSRMatrixSum(A, beta, B.A) == 0,
                  "error in hypre_ParCSRMatrixSum");
      return *this;
   }

   /** @brief Multiply the HypreParMatrix on the left by a block-diagonal
       parallel matrix @a D and return the result as a new HypreParMatrix. */
   /** If @a D has a different number of rows than @a A (this matrix), @a D's
       row starts array needs to be given (as returned by the methods
       GetDofOffsets/GetTrueDofOffsets of ParFiniteElementSpace). The new
       matrix @a D*A uses copies of the row- and column-starts arrays, so "this"
       matrix and @a row_starts can be deleted.
       @note This operation is local and does not require communication. */
   HypreParMatrix* LeftDiagMult(const SparseMatrix &D,
                                HYPRE_Int* row_starts = NULL) const;

   /// Scale the local row i by s(i).
   void ScaleRows(const Vector & s);
   /// Scale the local row i by 1./s(i)
   void InvScaleRows(const Vector & s);
   /// Scale all entries by s: A_scaled = s*A.
   void operator*=(double s);

   /// Remove values smaller in absolute value than some threshold
   void Threshold(double threshold = 0.0);

   /// If a row contains only zeros, set its diagonal to 1.
   void EliminateZeroRows() { hypre_ParCSRMatrixFixZeroRows(A); }

   /** Eliminate rows and columns from the matrix, and rows from the vector B.
       Modify B with the BC values in X. */
   void EliminateRowsCols(const Array<int> &rows_cols, const HypreParVector &X,
                          HypreParVector &B);

   /** Eliminate rows and columns from the matrix and store the eliminated
       elements in a new matrix Ae (returned), so that the modified matrix and
       Ae sum to the original matrix. */
   HypreParMatrix* EliminateRowsCols(const Array<int> &rows_cols);

   /// Prints the locally owned rows in parallel
   void Print(const char *fname, HYPRE_Int offi = 0, HYPRE_Int offj = 0);
   /// Reads the matrix from a file
   void Read(MPI_Comm comm, const char *fname);
   /// Read a matrix saved as a HYPRE_IJMatrix
   void Read_IJMatrix(MPI_Comm comm, const char *fname);

   /// Print information about the hypre_ParCSRCommPkg of the HypreParMatrix.
   void PrintCommPkg(std::ostream &out = mfem::out) const;

   /// Calls hypre's destroy function
   virtual ~HypreParMatrix() { Destroy(); }

   Type GetType() const { return Hypre_ParCSR; }
};

int BlockInvScal(const HypreParMatrix *A, HypreParMatrix *C,
                 const Vector *b, HypreParVector *d, int block, int job);

/** @brief Return a new matrix `C = alpha*A + beta*B`, assuming that both `A`
    and `B` use the same row and column partitions and the same `col_map_offd`
    arrays. */
HypreParMatrix *Add(double alpha, const HypreParMatrix &A,
                    double beta,  const HypreParMatrix &B);

HypreParMatrix *HypreParMatrixAdd(double alpha, const HypreParMatrix &A,
                                  double beta,  const HypreParMatrix &B);

/// Returns the matrix A * B
HypreParMatrix * ParMult(const HypreParMatrix *A, const HypreParMatrix *B);
/// Returns the matrix A + B
/** It is assumed that both matrices use the same row and column partitions and
    the same col_map_offd arrays. */
HypreParMatrix * ParAdd(const HypreParMatrix *A, const HypreParMatrix *B);

/// Returns the matrix P^t * A * P
HypreParMatrix * RAP(const HypreParMatrix *A, const HypreParMatrix *P);
/// Returns the matrix Rt^t * A * P
HypreParMatrix * RAP(const HypreParMatrix * Rt, const HypreParMatrix *A,
                     const HypreParMatrix *P);

/** Eliminate essential BC specified by 'ess_dof_list' from the solution X to
    the r.h.s. B. Here A is a matrix with eliminated BC, while Ae is such that
    (A+Ae) is the original (Neumann) matrix before elimination. */
void EliminateBC(HypreParMatrix &A, HypreParMatrix &Ae,
                 const Array<int> &ess_dof_list, const Vector &X, Vector &B);


/// Parallel smoothers in hypre
class HypreSmoother : public Solver
{
protected:
   /// The linear system matrix
   HypreParMatrix *A;
   /// Right-hand side and solution vectors
   mutable HypreParVector *B, *X;
   /// Temporary vectors
   mutable HypreParVector *V, *Z;
   /// FIR Filter Temporary Vectors
   mutable HypreParVector *X0, *X1;

   /** Smoother type from hypre_ParCSRRelax() in ams.c plus extensions, see the
       enumeration Type below. */
   int type;
   /// Number of relaxation sweeps
   int relax_times;
   /// Damping coefficient (usually <= 1)
   double relax_weight;
   /// SOR parameter (usually in (0,2))
   double omega;
   /// Order of the smoothing polynomial
   int poly_order;
   /// Fraction of spectrum to smooth for polynomial relaxation
   double poly_fraction;
   /// Apply the polynomial smoother to A or D^{-1/2} A D^{-1/2}
   int poly_scale;

   /// Taubin's lambda-mu method parameters
   double lambda;
   double mu;
   int taubin_iter;

   /// l1 norms of the rows of A
   double *l1_norms;
   /// If set, take absolute values of the computed l1_norms
   bool pos_l1_norms;
   /// Maximal eigenvalue estimate for polynomial smoothing
   double max_eig_est;
   /// Minimal eigenvalue estimate for polynomial smoothing
   double min_eig_est;
   /// Parameters for windowing function of FIR filter
   double window_params[3];

   /// Combined coefficients for windowing and Chebyshev polynomials.
   double* fir_coeffs;

public:
   /** Hypre smoother types:
       0    = Jacobi
       1    = l1-scaled Jacobi
       2    = l1-scaled block Gauss-Seidel/SSOR
       4    = truncated l1-scaled block Gauss-Seidel/SSOR
       5    = lumped Jacobi
       6    = Gauss-Seidel
       16   = Chebyshev
       1001 = Taubin polynomial smoother
       1002 = FIR polynomial smoother. */
   enum Type { Jacobi = 0, l1Jacobi = 1, l1GS = 2, l1GStr = 4, lumpedJacobi = 5,
               GS = 6, TS = 10, Chebyshev = 16, Taubin = 1001, FIR = 1002
             };

   HypreSmoother();

   HypreSmoother(HypreParMatrix &_A, int type = l1GS,
                 int relax_times = 1, double relax_weight = 1.0,
                 double omega = 1.0, int poly_order = 2,
                 double poly_fraction = .3);

   /// Set the relaxation type and number of sweeps
   void SetType(HypreSmoother::Type type, int relax_times = 1);
   /// Set SOR-related parameters
   void SetSOROptions(double relax_weight, double omega);
   /// Set parameters for polynomial smoothing
   void SetPolyOptions(int poly_order, double poly_fraction);
   /// Set parameters for Taubin's lambda-mu method
   void SetTaubinOptions(double lambda, double mu, int iter);

   /// Convenience function for setting canonical windowing parameters
   void SetWindowByName(const char* window_name);
   /// Set parameters for windowing function for FIR smoother.
   void SetWindowParameters(double a, double b, double c);
   /// Compute window and Chebyshev coefficients for given polynomial order.
   void SetFIRCoefficients(double max_eig);

   /// After computing l1-norms, replace them with their absolute values.
   /** By default, the l1-norms take their sign from the corresponding diagonal
       entries in the associated matrix. */
   void SetPositiveDiagonal(bool pos = true) { pos_l1_norms = pos; }

   /** Set/update the associated operator. Must be called after setting the
       HypreSmoother type and options. */
   virtual void SetOperator(const Operator &op);

   /// Relax the linear system Ax=b
   virtual void Mult(const HypreParVector &b, HypreParVector &x) const;
   virtual void Mult(const Vector &b, Vector &x) const;

   virtual ~HypreSmoother();
};


/// Abstract class for hypre's solvers and preconditioners
class HypreSolver : public Solver
{
protected:
   /// The linear system matrix
   HypreParMatrix *A;

   /// Right-hand side and solution vector
   mutable HypreParVector *B, *X;

   /// Was hypre's Setup function called already?
   mutable int setup_called;

public:
   HypreSolver();

   HypreSolver(HypreParMatrix *_A);

   /// Typecast to HYPRE_Solver -- return the solver
   virtual operator HYPRE_Solver() const = 0;

   /// hypre's internal Setup function
   virtual HYPRE_PtrToParSolverFcn SetupFcn() const = 0;
   /// hypre's internal Solve function
   virtual HYPRE_PtrToParSolverFcn SolveFcn() const = 0;

   virtual void SetOperator(const Operator &op)
   { mfem_error("HypreSolvers do not support SetOperator!"); }

   /// Solve the linear system Ax=b
   virtual void Mult(const HypreParVector &b, HypreParVector &x) const;
   virtual void Mult(const Vector &b, Vector &x) const;

   virtual ~HypreSolver();
};


/// Abstract class for hypre's solvers and preconditioners
class HypreTriSolve : public HypreSolver
{
public:
   HypreTriSolve() : HypreSolver() { }
   explicit HypreTriSolve(HypreParMatrix &A) : HypreSolver(&A) { }
   virtual operator HYPRE_Solver() const { return NULL; }

   virtual HYPRE_PtrToParSolverFcn SetupFcn() const
   { return (HYPRE_PtrToParSolverFcn) HYPRE_ParCSROnProcTriSetup; }
   virtual HYPRE_PtrToParSolverFcn SolveFcn() const
   { return (HYPRE_PtrToParSolverFcn) HYPRE_ParCSROnProcTriSolve; }

   HypreParMatrix* GetData() { return A; }
   virtual ~HypreTriSolve() { }
};


/// PCG solver in hypre
class HyprePCG : public HypreSolver
{
private:
   HYPRE_Solver pcg_solver;

public:
   HyprePCG(HypreParMatrix &_A);

   void SetTol(double tol);
   void SetMaxIter(int max_iter);
   void SetLogging(int logging);
   void SetPrintLevel(int print_lvl);

   /// Set the hypre solver to be used as a preconditioner
   void SetPreconditioner(HypreSolver &precond);

   /** Use the L2 norm of the residual for measuring PCG convergence, plus
       (optionally) 1) periodically recompute true residuals from scratch; and
       2) enable residual-based stopping criteria. */
   void SetResidualConvergenceOptions(int res_frequency=-1, double rtol=0.0);

   /// non-hypre setting
   void SetZeroInintialIterate() { iterative_mode = false; }

   void GetNumIterations(int &num_iterations)
   {
      HYPRE_Int num_it;
      HYPRE_ParCSRPCGGetNumIterations(pcg_solver, &num_it);
      num_iterations = internal::to_int(num_it);
   }

   /// The typecast to HYPRE_Solver returns the internal pcg_solver
   virtual operator HYPRE_Solver() const { return pcg_solver; }

   /// PCG Setup function
   virtual HYPRE_PtrToParSolverFcn SetupFcn() const
   { return (HYPRE_PtrToParSolverFcn) HYPRE_ParCSRPCGSetup; }
   /// PCG Solve function
   virtual HYPRE_PtrToParSolverFcn SolveFcn() const
   { return (HYPRE_PtrToParSolverFcn) HYPRE_ParCSRPCGSolve; }

   /// Solve Ax=b with hypre's PCG
   virtual void Mult(const HypreParVector &b, HypreParVector &x) const;
   using HypreSolver::Mult;

   virtual ~HyprePCG();
};

/// GMRES solver in hypre
class HypreGMRES : public HypreSolver
{
private:
   HYPRE_Solver gmres_solver;

public:
   HypreGMRES(HypreParMatrix &_A);

   void SetTol(double tol);
   void SetAbsTol(double tol);
   void SetMaxIter(int max_iter);
   void SetKDim(int dim);
   void SetLogging(int logging);
   void SetPrintLevel(int print_lvl);

   /// Set the hypre solver to be used as a preconditioner
   void SetPreconditioner(HypreSolver &precond);

   /// non-hypre setting
   void SetZeroInintialIterate() { iterative_mode = false; }

   /// The typecast to HYPRE_Solver returns the internal gmres_solver
   virtual operator HYPRE_Solver() const  { return gmres_solver; }

   /// GMRES Setup function
   virtual HYPRE_PtrToParSolverFcn SetupFcn() const
   { return (HYPRE_PtrToParSolverFcn) HYPRE_ParCSRGMRESSetup; }
   /// GMRES Solve function
   virtual HYPRE_PtrToParSolverFcn SolveFcn() const
   { return (HYPRE_PtrToParSolverFcn) HYPRE_ParCSRGMRESSolve; }

   /// Solve Ax=b with hypre's GMRES
   virtual void Mult (const HypreParVector &b, HypreParVector &x) const;
   using HypreSolver::Mult;

   virtual ~HypreGMRES();
};

/// The identity operator as a hypre solver
class HypreIdentity : public HypreSolver
{
public:
   virtual operator HYPRE_Solver() const { return NULL; }

   virtual HYPRE_PtrToParSolverFcn SetupFcn() const
   { return (HYPRE_PtrToParSolverFcn) hypre_ParKrylovIdentitySetup; }
   virtual HYPRE_PtrToParSolverFcn SolveFcn() const
   { return (HYPRE_PtrToParSolverFcn) hypre_ParKrylovIdentity; }

   virtual ~HypreIdentity() { }
};

/// Jacobi preconditioner in hypre
class HypreDiagScale : public HypreSolver
{
public:
   HypreDiagScale() : HypreSolver() { }
   explicit HypreDiagScale(HypreParMatrix &A) : HypreSolver(&A) { }
   virtual operator HYPRE_Solver() const { return NULL; }

   virtual HYPRE_PtrToParSolverFcn SetupFcn() const
   { return (HYPRE_PtrToParSolverFcn) HYPRE_ParCSRDiagScaleSetup; }
   virtual HYPRE_PtrToParSolverFcn SolveFcn() const
   { return (HYPRE_PtrToParSolverFcn) HYPRE_ParCSRDiagScale; }

   HypreParMatrix* GetData() { return A; }
   virtual ~HypreDiagScale() { }
};

/// The ParaSails preconditioner in hypre
class HypreParaSails : public HypreSolver
{
private:
   HYPRE_Solver sai_precond;

public:
   HypreParaSails(HypreParMatrix &A);

   void SetSymmetry(int sym);

   /// The typecast to HYPRE_Solver returns the internal sai_precond
   virtual operator HYPRE_Solver() const { return sai_precond; }

   virtual HYPRE_PtrToParSolverFcn SetupFcn() const
   { return (HYPRE_PtrToParSolverFcn) HYPRE_ParaSailsSetup; }
   virtual HYPRE_PtrToParSolverFcn SolveFcn() const
   { return (HYPRE_PtrToParSolverFcn) HYPRE_ParaSailsSolve; }

   virtual ~HypreParaSails();
};

/// The BoomerAMG solver in hypre
class HypreBoomerAMG : public HypreSolver
{
private:
   HYPRE_Solver amg_precond;

   /// Rigid body modes
   Array<HYPRE_ParVector> rbms;

   /// Finite element space for elasticity problems, see SetElasticityOptions()
   ParFiniteElementSpace *fespace;

   /// Recompute the rigid-body modes vectors (in the rbms array)
   void RecomputeRBMs();

   /// Default, generally robust, BoomerAMG options
   void SetDefaultOptions();

   // If amg_precond is NULL, allocates it and sets default options.
   // Otherwise saves the options from amg_precond, destroys it, allocates a new
   // one, and sets its options to the saved values.
   void ResetAMGPrecond();

public:
   HypreBoomerAMG();

   HypreBoomerAMG(HypreParMatrix &A);

   virtual void SetOperator(const Operator &op);

   /** More robust options for systems, such as elasticity. Note that BoomerAMG
       assumes Ordering::byVDIM in the finite element space used to generate the
       matrix A. */
   void SetSystemsOptions(int dim);

   /** A special elasticity version of BoomerAMG that takes advantage of
       geometric rigid body modes and could perform better on some problems, see
       "Improving algebraic multigrid interpolation operators for linear
       elasticity problems", Baker, Kolev, Yang, NLAA 2009, DOI:10.1002/nla.688.
       As with SetSystemsOptions(), this solver assumes Ordering::byVDIM. */
   void SetElasticityOptions(ParFiniteElementSpace *fespace);

<<<<<<< HEAD
   void SetLAIROptions(int distance=2,  std::string prerelax="",
                      std::string postrelax="FFC", double strength_tol=0.1,
                      double strength_tolR=0.01,
                      int interp_type=100, int relax_type=3, double filterA_tol=0.0, 
                      int splitting=6, int blksize=0, int Sabs=0);

   void SetNAIROptions(int neumann_degree=5,  std::string prerelax="A",
                      std::string postrelax="F", double strength_tol=0.1,
                      double strength_tolR=0.01,
                      int interp_type=100, int relax_type=10, double filterA_tol=0.0, 
=======
   void SetAIROptions(float distance=2,  std::string prerelax="",
                      std::string postrelax="FFC", double strength_tol=0.1,
                      double strength_tolR=0.01, double filter_tolR=0.0,
                      int interp_type=100, int relax_type=0, double filterA_tol=0.0, 
>>>>>>> 6bfaa3a7
                      int splitting=6, int blksize=0, int Sabs=0);

   void SetCoord(int dim, float *coord);
   
   void SetPrintLevel(int print_level)
   { HYPRE_BoomerAMGSetPrintLevel(amg_precond, print_level); }

   void SetMaxIter(int max_iter)
   { HYPRE_BoomerAMGSetMaxIter(amg_precond, max_iter); }

   void SetMaxLevels(int max_levels)
   { HYPRE_BoomerAMGSetMaxLevels(amg_precond, max_levels); }

   void SetTol(double tol)
   { HYPRE_BoomerAMGSetTol(amg_precond, tol); }

   void SetStrengthThresh(double strength)
   { HYPRE_BoomerAMGSetStrongThreshold(amg_precond, strength); }

   void SetStrengthThreshR(double strengthR)
   { HYPRE_BoomerAMGSetStrongThresholdR(amg_precond, strengthR); }

   void SetFilterThreshR(double filterR)
   { HYPRE_BoomerAMGSetFilterThresholdR(amg_precond, filterR); }

   void SetInterpolation(int interp_type)
   { HYPRE_BoomerAMGSetInterpType(amg_precond, interp_type); }

   void SetRestriction(float restrict_type)
   { HYPRE_BoomerAMGSetRestriction(amg_precond, restrict_type); }

   void SetCoarsening(int coarsen_type)
   { HYPRE_BoomerAMGSetCoarsenType(amg_precond, coarsen_type); }

   void SetRelaxType(int relax_type)
   { HYPRE_BoomerAMGSetRelaxType(amg_precond, relax_type); }

   void SetRelaxCycle(int prerelax, int postrelax)
   {  HYPRE_BoomerAMGSetCycleNumSweeps(amg_precond, prerelax,  1);
      HYPRE_BoomerAMGSetCycleNumSweeps(amg_precond, postrelax, 2); }

   void GetNumIterations(int &num_it)
   { HYPRE_BoomerAMGGetNumIterations(amg_precond, &num_it); }

   void SetCycleType(int cycle_type)
   { HYPRE_BoomerAMGSetCycleType(amg_precond, cycle_type); }

   /// The typecast to HYPRE_Solver returns the internal amg_precond
   virtual operator HYPRE_Solver() const { return amg_precond; }

   virtual HYPRE_PtrToParSolverFcn SetupFcn() const
   { return (HYPRE_PtrToParSolverFcn) HYPRE_BoomerAMGSetup; }
   virtual HYPRE_PtrToParSolverFcn SolveFcn() const
   { return (HYPRE_PtrToParSolverFcn) HYPRE_BoomerAMGSolve; }

   virtual void Mult (const HypreParVector &b, HypreParVector &x) const;
   using HypreSolver::Mult;

   virtual ~HypreBoomerAMG();
};

/// Compute the discrete gradient matrix between the nodal linear and ND1 spaces
HypreParMatrix* DiscreteGrad(ParFiniteElementSpace *edge_fespace,
                             ParFiniteElementSpace *vert_fespace);
/// Compute the discrete curl matrix between the ND1 and RT0 spaces
HypreParMatrix* DiscreteCurl(ParFiniteElementSpace *face_fespace,
                             ParFiniteElementSpace *edge_fespace);

/// The Auxiliary-space Maxwell Solver in hypre
class HypreAMS : public HypreSolver
{
private:
   HYPRE_Solver ams;

   /// Vertex coordinates
   HypreParVector *x, *y, *z;
   /// Discrete gradient matrix
   HypreParMatrix *G;
   /// Nedelec interpolation matrix and its components
   HypreParMatrix *Pi, *Pix, *Piy, *Piz;

public:
   HypreAMS(HypreParMatrix &A, ParFiniteElementSpace *edge_fespace);

   void SetPrintLevel(int print_lvl);

   /// Set this option when solving a curl-curl problem with zero mass term
   void SetSingularProblem() { HYPRE_AMSSetBetaPoissonMatrix(ams, NULL); }

   /// The typecast to HYPRE_Solver returns the internal ams object
   virtual operator HYPRE_Solver() const { return ams; }

   virtual HYPRE_PtrToParSolverFcn SetupFcn() const
   { return (HYPRE_PtrToParSolverFcn) HYPRE_AMSSetup; }
   virtual HYPRE_PtrToParSolverFcn SolveFcn() const
   { return (HYPRE_PtrToParSolverFcn) HYPRE_AMSSolve; }

   virtual ~HypreAMS();
};

/// The Auxiliary-space Divergence Solver in hypre
class HypreADS : public HypreSolver
{
private:
   HYPRE_Solver ads;

   /// Vertex coordinates
   HypreParVector *x, *y, *z;
   /// Discrete gradient matrix
   HypreParMatrix *G;
   /// Discrete curl matrix
   HypreParMatrix *C;
   /// Nedelec interpolation matrix and its components
   HypreParMatrix *ND_Pi, *ND_Pix, *ND_Piy, *ND_Piz;
   /// Raviart-Thomas interpolation matrix and its components
   HypreParMatrix *RT_Pi, *RT_Pix, *RT_Piy, *RT_Piz;

public:
   HypreADS(HypreParMatrix &A, ParFiniteElementSpace *face_fespace);

   void SetPrintLevel(int print_lvl);

   /// The typecast to HYPRE_Solver returns the internal ads object
   virtual operator HYPRE_Solver() const { return ads; }

   virtual HYPRE_PtrToParSolverFcn SetupFcn() const
   { return (HYPRE_PtrToParSolverFcn) HYPRE_ADSSetup; }
   virtual HYPRE_PtrToParSolverFcn SolveFcn() const
   { return (HYPRE_PtrToParSolverFcn) HYPRE_ADSSolve; }

   virtual ~HypreADS();
};

/** LOBPCG eigenvalue solver in hypre

    The Locally Optimal Block Preconditioned Conjugate Gradient (LOBPCG)
    eigenvalue solver is designed to find the lowest eigenmodes of the
    generalized eigenvalue problem:
       A x = lambda M x
    where A is symmetric, potentially indefinite and M is symmetric positive
    definite. The eigenvectors are M-orthonormal, meaning that
       x^T M x = 1 and x^T M y = 0,
    if x and y are distinct eigenvectors. The matrix M is optional and is
    assumed to be the identity if left unset.

    The efficiency of LOBPCG relies on the availability of a suitable
    preconditioner for the matrix A. The preconditioner is supplied through the
    SetPreconditioner() method. It should be noted that the operator used with
    the preconditioner need not be A itself.

    For more information regarding LOBPCG see "Block Locally Optimal
    Preconditioned Eigenvalue Xolvers (BLOPEX) in Hypre and PETSc" by
    A. Knyazev, M. Argentati, I. Lashuk, and E. Ovtchinnikov, SISC, 29(5),
    2224-2239, 2007.
*/
class HypreLOBPCG
{
private:
   MPI_Comm comm;
   int myid;
   int numProcs;
   int nev;   // Number of desired eigenmodes
   int seed;  // Random seed used for initial vectors

   HYPRE_Int glbSize; // Global number of DoFs in the linear system
   HYPRE_Int * part;  // Row partitioning of the linear system

   // Pointer to HYPRE's solver struct
   HYPRE_Solver lobpcg_solver;

   // Interface for matrix storage type
   mv_InterfaceInterpreter interpreter;

   // Interface for setting up and performing matrix-vector products
   HYPRE_MatvecFunctions matvec_fn;

   // Eigenvalues
   Array<double> eigenvalues;

   // Forward declaration
   class HypreMultiVector;

   // MultiVector to store eigenvectors
   HypreMultiVector * multi_vec;

   // Empty vectors used to setup the matrices and preconditioner
   HypreParVector * x;

   // An optional operator which projects vectors into a desired subspace
   Operator * subSpaceProj;

   /// Internal class to represent a set of eigenvectors
   class HypreMultiVector
   {
   private:
      // Pointer to hypre's multi-vector object
      mv_MultiVectorPtr mv_ptr;

      // Wrappers for each member of the multivector
      HypreParVector ** hpv;

      // Number of vectors in the multivector
      int nv;

   public:
      HypreMultiVector(int n, HypreParVector & v,
                       mv_InterfaceInterpreter & interpreter);
      ~HypreMultiVector();

      /// Set random values
      void Randomize(HYPRE_Int seed);

      /// Extract a single HypreParVector object
      HypreParVector & GetVector(unsigned int i);

      /// Transfers ownership of data to returned array of vectors
      HypreParVector ** StealVectors();

      operator mv_MultiVectorPtr() const { return mv_ptr; }

      mv_MultiVectorPtr & GetMultiVector() { return mv_ptr; }
   };

   static void    * OperatorMatvecCreate( void *A, void *x );
   static HYPRE_Int OperatorMatvec( void *matvec_data,
                                    HYPRE_Complex alpha,
                                    void *A,
                                    void *x,
                                    HYPRE_Complex beta,
                                    void *y );
   static HYPRE_Int OperatorMatvecDestroy( void *matvec_data );

   static HYPRE_Int PrecondSolve(void *solver,
                                 void *A,
                                 void *b,
                                 void *x);
   static HYPRE_Int PrecondSetup(void *solver,
                                 void *A,
                                 void *b,
                                 void *x);

public:
   HypreLOBPCG(MPI_Comm comm);
   ~HypreLOBPCG();

   void SetTol(double tol);
   void SetRelTol(double rel_tol);
   void SetMaxIter(int max_iter);
   void SetPrintLevel(int logging);
   void SetNumModes(int num_eigs) { nev = num_eigs; }
   void SetPrecondUsageMode(int pcg_mode);
   void SetRandomSeed(int s) { seed = s; }
   void SetInitialVectors(int num_vecs, HypreParVector ** vecs);

   // The following four methods support general operators
   void SetPreconditioner(Solver & precond);
   void SetOperator(Operator & A);
   void SetMassMatrix(Operator & M);
   void SetSubSpaceProjector(Operator & proj) { subSpaceProj = &proj; }

   /// Solve the eigenproblem
   void Solve();

   /// Collect the converged eigenvalues
   void GetEigenvalues(Array<double> & eigenvalues);

   /// Extract a single eigenvector
   HypreParVector & GetEigenvector(unsigned int i);

   /// Transfer ownership of the converged eigenvectors
   HypreParVector ** StealEigenvectors() { return multi_vec->StealVectors(); }
};

/** AME eigenvalue solver in hypre

    The Auxiliary space Maxwell Eigensolver (AME) is designed to find
    the lowest eigenmodes of the generalized eigenvalue problem:
       Curl Curl x = lambda M x
    where the Curl Curl operator is discretized using Nedelec finite element
    basis functions. Properties of this discretization are essential to
    eliminating the large null space of the Curl Curl operator.

    This eigensolver relies upon the LOBPCG eigensolver internally. It is also
    expected that the preconditioner supplied to this method will be the
    HypreAMS preconditioner defined above.

    As with LOBPCG, the operator set in the preconditioner need not be the same
    as A. This flexibility may be useful in solving eigenproblems which bare a
    strong resemblance to the Curl Curl problems for which AME is designed.

    Unlike LOBPCG, this eigensolver requires that the mass matrix be set.
    It is possible to circumvent this by passing an identity operator as the
    mass matrix but it seems unlikely that this would be useful so it is not the
    default behavior.
*/
class HypreAME
{
private:
   int myid;
   int numProcs;
   int nev;   // Number of desired eigenmodes
   bool setT;

   // Pointer to HYPRE's AME solver struct
   HYPRE_Solver ame_solver;

   // Pointer to HYPRE's AMS solver struct
   HypreSolver * ams_precond;

   // Eigenvalues
   HYPRE_Real * eigenvalues;

   // MultiVector to store eigenvectors
   HYPRE_ParVector * multi_vec;

   HypreParVector ** eigenvectors;

   void createDummyVectors();

public:
   HypreAME(MPI_Comm comm);
   ~HypreAME();

   void SetTol(double tol);
   void SetRelTol(double rel_tol);
   void SetMaxIter(int max_iter);
   void SetPrintLevel(int logging);
   void SetNumModes(int num_eigs);

   // The following four methods support operators of type HypreParMatrix.
   void SetPreconditioner(HypreSolver & precond);
   void SetOperator(HypreParMatrix & A);
   void SetMassMatrix(HypreParMatrix & M);

   /// Solve the eigenproblem
   void Solve();

   /// Collect the converged eigenvalues
   void GetEigenvalues(Array<double> & eigenvalues);

   /// Extract a single eigenvector
   HypreParVector & GetEigenvector(unsigned int i);

   /// Transfer ownership of the converged eigenvectors
   HypreParVector ** StealEigenvectors();
};

}

#endif // MFEM_USE_MPI

#endif<|MERGE_RESOLUTION|>--- conflicted
+++ resolved
@@ -871,23 +871,16 @@
        As with SetSystemsOptions(), this solver assumes Ordering::byVDIM. */
    void SetElasticityOptions(ParFiniteElementSpace *fespace);
 
-<<<<<<< HEAD
-   void SetLAIROptions(int distance=2,  std::string prerelax="",
+   void SetLAIROptions(float distance=2,  std::string prerelax="",
                       std::string postrelax="FFC", double strength_tol=0.1,
-                      double strength_tolR=0.01,
+                      double strength_tolR=0.01, double filter_tolR=0.0,
                       int interp_type=100, int relax_type=3, double filterA_tol=0.0, 
                       int splitting=6, int blksize=0, int Sabs=0);
 
-   void SetNAIROptions(int neumann_degree=5,  std::string prerelax="A",
+   void SetNAIROptions(float neumann_degree=5,  std::string prerelax="A",
                       std::string postrelax="F", double strength_tol=0.1,
-                      double strength_tolR=0.01,
+                      double strength_tolR=0.01, double filter_tolR=0.0,
                       int interp_type=100, int relax_type=10, double filterA_tol=0.0, 
-=======
-   void SetAIROptions(float distance=2,  std::string prerelax="",
-                      std::string postrelax="FFC", double strength_tol=0.1,
-                      double strength_tolR=0.01, double filter_tolR=0.0,
-                      int interp_type=100, int relax_type=0, double filterA_tol=0.0, 
->>>>>>> 6bfaa3a7
                       int splitting=6, int blksize=0, int Sabs=0);
 
    void SetCoord(int dim, float *coord);
