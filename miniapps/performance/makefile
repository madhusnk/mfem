# Copyright (c) 2010, Lawrence Livermore National Security, LLC. Produced at the
# Lawrence Livermore National Laboratory. LLNL-CODE-443211. All Rights reserved.
# See file COPYRIGHT for details.
#
# This file is part of the MFEM library. For more information and source code
# availability see http://mfem.org.
#
# MFEM is free software; you can redistribute it and/or modify it under the
# terms of the GNU Lesser General Public License (as published by the Free
# Software Foundation) version 2.1 dated February 1999.

# Use the MFEM build directory
MFEM_DIR ?= ../..
MFEM_BUILD_DIR ?= ../..
SRC = $(if $(MFEM_DIR:../..=),$(MFEM_DIR)/miniapps/performance/,)
CONFIG_MK = $(MFEM_BUILD_DIR)/config/config.mk
# Use the MFEM install directory
# MFEM_INSTALL_DIR = ../../mfem
# CONFIG_MK = $(MFEM_INSTALL_DIR)/share/mfem/config.mk

MFEM_LIB_FILE = mfem_is_not_built
-include $(CONFIG_MK)

# Distinguish x86 from PowerPC systems
MFEM_MACHINE ?= $(shell uname -m)

<<<<<<< HEAD
# Compiler specific optimizations.
# For best performance, GCC 5 (or newer) is recommended.
ifneq (,$(findstring $(MFEM_CXX),g++ mpicxx icpc))
=======
# Choose the switch MFEM_PERF_SW: gcc_x86_64, gcc_ppc64, or clang.
# The value of MFEM_PERF_SW is used to select MFEM_PERF_CXXFLAGS below.
ifneq (,$(MFEM_PERF_SW))
   # Use the value of MFEM_PERF_SW if already defined
else ifneq (,$(filter %clang++ %mpiclang++,$(MFEM_CXX)))
   MFEM_PERF_SW = clang
else ifneq (,$(filter %g++ %mpicxx %mpic++,$(MFEM_CXX)))
>>>>>>> fd809e44
   ifeq ($(MFEM_MACHINE),x86_64)
      MFEM_PERF_SW = gcc_x86_64
   else ifneq (,$(findstring ppc64,$(MFEM_MACHINE)))
      MFEM_PERF_SW = gcc_ppc64
   endif
endif

# Compiler specific optimizations.
# For best performance, GCC 5 (or newer) is recommended.

# - GCC extra options:
# MFEM_PERF_CXXFLAGS_gcc_common += -std=c++03
MFEM_PERF_CXXFLAGS_gcc_common += -std=c++11
MFEM_PERF_CXXFLAGS_gcc_common += -pedantic -Wall
MFEM_PERF_CXXFLAGS_gcc_common += --param max-completely-peel-times=3
# MFEM_PERF_CXXFLAGS_gcc_common += -fdump-tree-optimized-blocks
MFEM_PERF_CXXFLAGS_gcc_x86_64 = -march=native $(MFEM_PERF_CXXFLAGS_gcc_common)
MFEM_PERF_CXXFLAGS_gcc_ppc64 = -mcpu=native -mtune=native\
 $(MFEM_PERF_CXXFLAGS_gcc_common)

# - Clang extra options:
MFEM_PERF_CXXFLAGS_clang += -march=native
# MFEM_PERF_CXXFLAGS_clang += -std=c++03
MFEM_PERF_CXXFLAGS_clang += -std=c++11
MFEM_PERF_CXXFLAGS_clang += -pedantic -Wall
MFEM_PERF_CXXFLAGS_clang += -fcolor-diagnostics
MFEM_PERF_CXXFLAGS_clang += -fvectorize
MFEM_PERF_CXXFLAGS_clang += -fslp-vectorize
MFEM_PERF_CXXFLAGS_clang += -fslp-vectorize-aggressive
MFEM_PERF_CXXFLAGS_clang += -ffp-contract=fast

# Choose MFEM_PERF_CXXFLAGS based on MFEM_PERF_SW:
MFEM_PERF_CXXFLAGS = $(MFEM_PERF_CXXFLAGS_$(MFEM_PERF_SW))
# Add MFEM_PERF_CXXFLAGS to MFEM_CXXFLAGS:
MFEM_CXXFLAGS += $(MFEM_PERF_CXXFLAGS)

SEQ_MINIAPPS = ex1
PAR_MINIAPPS = ex1p
ifeq ($(MFEM_USE_MPI),NO)
   MINIAPPS = $(SEQ_MINIAPPS)
else
   MINIAPPS = $(PAR_MINIAPPS) $(SEQ_MINIAPPS)
endif

.SUFFIXES:
.SUFFIXES: .o .cpp .mk
.PHONY: all clean clean-build clean-exec

# Remove built-in rule
%: %.cpp

# Replace the default implicit rule for *.cpp files
%: $(SRC)%.cpp $(MFEM_LIB_FILE) $(CONFIG_MK)
	$(MFEM_CXX) $(MFEM_FLAGS) $< -o $@ $(MFEM_LIBS)

all: $(MINIAPPS)

MFEM_TESTS = MINIAPPS
include $(MFEM_TEST_MK)

# Testing: Parallel vs. serial runs
RUN_MPI = $(MFEM_MPIEXEC) $(MFEM_MPIEXEC_NP) $(MFEM_MPI_NP)
ex1p-test-par: ex1p
	@$(call mfem-test,$<, $(RUN_MPI), Performance miniapp,-rs 2)
ex1-test-seq: ex1
	@$(call mfem-test,$<,, Performance miniapp,-r 2)

# Testing: "test" target and mfem-test* variables are defined in config/test.mk

# Generate an error message if the MFEM library is not built and exit
$(MFEM_LIB_FILE):
	$(error The MFEM library is not built)

clean: clean-build clean-exec

clean-build:
	rm -f *.o *~ ex1 ex1p
	rm -rf *.dSYM *.TVD.*breakpoints

clean-exec:
	@rm -f refined.mesh mesh.* sol.*<|MERGE_RESOLUTION|>--- conflicted
+++ resolved
@@ -24,11 +24,6 @@
 # Distinguish x86 from PowerPC systems
 MFEM_MACHINE ?= $(shell uname -m)
 
-<<<<<<< HEAD
-# Compiler specific optimizations.
-# For best performance, GCC 5 (or newer) is recommended.
-ifneq (,$(findstring $(MFEM_CXX),g++ mpicxx icpc))
-=======
 # Choose the switch MFEM_PERF_SW: gcc_x86_64, gcc_ppc64, or clang.
 # The value of MFEM_PERF_SW is used to select MFEM_PERF_CXXFLAGS below.
 ifneq (,$(MFEM_PERF_SW))
@@ -36,7 +31,6 @@
 else ifneq (,$(filter %clang++ %mpiclang++,$(MFEM_CXX)))
    MFEM_PERF_SW = clang
 else ifneq (,$(filter %g++ %mpicxx %mpic++,$(MFEM_CXX)))
->>>>>>> fd809e44
    ifeq ($(MFEM_MACHINE),x86_64)
       MFEM_PERF_SW = gcc_x86_64
    else ifneq (,$(findstring ppc64,$(MFEM_MACHINE)))
