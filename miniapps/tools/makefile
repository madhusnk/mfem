--- conflicted
+++ resolved
@@ -21,12 +21,7 @@
 MFEM_LIB_FILE = mfem_is_not_built
 -include $(CONFIG_MK)
 
-<<<<<<< HEAD
-SEQ_MINIAPPS = display-basis load-dc convert-dc lor-transfer
-=======
-
 SEQ_MINIAPPS = display-basis load-dc convert-dc get-values lor-transfer
->>>>>>> 8824a222
 PAR_MINIAPPS =
 ifeq ($(MFEM_USE_MPI),NO)
    MINIAPPS = $(SEQ_MINIAPPS)
